# Changelog

> **Legend**
>
> 💥 - Breaking change.
>
> ✨ - New feature.
>
> 🐛 - Bug fix.
>
> ⚡️ - Performance improvement.
>
> 📝 - Documentation.
>
> ⚗ - Experimental.

---

<<<<<<< HEAD
## v4.0.0

Here is the list of all the breaking changes introduced by v4 of the RUM and Logs SDKs.

### [RUM and Logs] Intake URLs change

We changed URLs of where the Browser SDK data is sent. Please make sure that your [Content Security Policy is up to date](https://docs.datadoghq.com/real_user_monitoring/faq/content_security_policy/?tab=us).

### [RUM and Logs] Drop support for TypeScript below v3.8.2

The Browser SDK is now incompatible with TypeScript below v3.8.2. If you are using TypeScript, please make sure that the version you are using is greater or equal to v3.8.2.

### [RUM and Logs] Tags syntax sanitization

`version`, `env` and `service` [initialization parameters](https://docs.datadoghq.com/real_user_monitoring/browser/#initialization-parameters) are sent as tags to Datadog. The Browser SDK is now sanitizing and printing a warning if those values don't meet [tag requirements syntax](https://docs.datadoghq.com/getting_started/tagging/#defining-tags).

### [RUM and Logs] Stricter initialization parameters typings

TypeScript types representing initialization parameters are now stricter and may reject previously accepted unsupported parameters. If you get typechecking issues, please make sure you are only providing supported initialization parameters.

### [RUM and Logs] Remove deprecated XHR `_datadog_xhr` field

The Browser SDK previously used a `_datadog_xhr` property on `XMLHttpRequest` objects representing
its internal state. This property have been removed without replacement as it wasn't intended to be
used externally.

### [RUM and Logs] Remove deprecated `proxyHost` initialization parameter

The `proxyHost` initialization parameter have been removed. Make sure to use the simpler [`proxyUrl` initialization parameter](https://docs.datadoghq.com/real_user_monitoring/faq/proxy_rum_data/?tab=npm) instead.

### [RUM Session Replay] Remove deprecated privacy options support

`input-ignored` and `input-masked` are no longer valid privacy options and should be replaced with
the [`mask-user-input` privacy option](https://docs.datadoghq.com/real_user_monitoring/session_replay/privacy_options?tab=maskuserinput#privacy-options). Specifically, you should replace:

- `dd-privacy-input-ignored` and `dd-privacy-input-masked` class names with `dd-privacy-mask-user-input`

- `dd-privacy="input-masked"` and `dd-privacy="input-ignored"` attribute values with `dd-privacy="mask-user-input"`

### [RUM Session Replay] Clarify same node privacy precedence

When multiple privacy options are specified on the same element, we now apply the most restrictive
one to avoid unexpectedly leaking privacy (ex: if both `dd-privacy-allow` and `dd-privacy-hidden`
classes are specified on the same element, we now consider it `hidden` instead of `allow`).

### [RUM] Use declared action names inside broader action names

When computing automatic [actions target name](https://docs.datadoghq.com/real_user_monitoring/browser/tracking_user_actions/?tab=npm#action-attributes) on elements without `data-dd-action-name` attribute, we are using the "inner text" of this element. If it contains some elements that specify `data-dd-action-name`, their text is replaced by their declared action name inside the ancestor inner text.

This might slightly change automatic action names shown in the Datadog App.

### Changes

// TODO
=======
## v3.11.0

- ✨ [ci-visibility] Link CI Visibility and RUM ([#1192](https://github.com/DataDog/browser-sdk/pull/1192))
>>>>>>> 7908b7f2

## v3.10.1

- ♻️ [RUMF-1097] revamp configuration - rum ([#1221](https://github.com/DataDog/browser-sdk/pull/1221))
- 🐛 [RUMF-1122] fix view updates while session is expired ([#1228](https://github.com/DataDog/browser-sdk/pull/1228))
- 🐛 Fix proxy url intake detection ([#1223](https://github.com/DataDog/browser-sdk/pull/1223))
- ♻️ [RUMF-1097] revamp configuration - logs ([#1217](https://github.com/DataDog/browser-sdk/pull/1217))

## v3.10.0

- ♻ [RUMF-1097] revamp internal configuration - core ([#1216](https://github.com/DataDog/browser-sdk/pull/1216))
- ♻️ [RUMF-1083] rework session management API ([#1197](https://github.com/DataDog/browser-sdk/pull/1197))
- ♻️ [RUMF-1083] introduce session context history ([#1187](https://github.com/DataDog/browser-sdk/pull/1187))
- ♻️ [RUMF-1083] rework session cookie cache ([#1180](https://github.com/DataDog/browser-sdk/pull/1180))

## v3.9.0

- 🐛 remove readonly from all LogsEvent properties ([#1198](https://github.com/DataDog/browser-sdk/pull/1198))
- ⚗✨ [RUMF-1085] implement the `synthetics.injected` field ([#1194](https://github.com/DataDog/browser-sdk/pull/1194))
- ⚗✨ [RUMF-1047] implement a RUM synthetics entry point ([#1188](https://github.com/DataDog/browser-sdk/pull/1188))
- ✨ [RUMF-1082] enable record-at-dom-loaded ([#1182](https://github.com/DataDog/browser-sdk/pull/1182))
- 📝 improve site parameter doc ([#1189](https://github.com/DataDog/browser-sdk/pull/1189))
- ⚗✨ [RUMF-1071] forward internal monitoring to bridge ([#1177](https://github.com/DataDog/browser-sdk/pull/1177))
- ⚗✨ [RUMF-1070] forward logs event to bridge ([#1155](https://github.com/DataDog/browser-sdk/pull/1155))
- ⚗ [RUMF-1068] Forward browser_sdk_version to mobile ([#1162](https://github.com/DataDog/browser-sdk/pull/1162))
- 📝 add details about sampling configuration ([#1186](https://github.com/DataDog/browser-sdk/pull/1186))
- ⚗✨ [RUMF-1084] ignore init if a RUM instance is or will be injected by synthetics ([#1170](https://github.com/DataDog/browser-sdk/pull/1170))

## v3.8.0

- ⚗ [RUMF-1082] start recording when the DOM is ready ([#1164](https://github.com/DataDog/browser-sdk/pull/1164))
- 🐛 [RUMF-1077] use cookies to get Synthetics context ([#1161](https://github.com/DataDog/browser-sdk/pull/1161))
- ✨ [RUMF-1074] bridge host checking ([#1157](https://github.com/DataDog/browser-sdk/pull/1157))
- ⚗[REPLAY-341] Add VisualViewport tracking (Pinch Zoom) ([#1118](https://github.com/DataDog/browser-sdk/pull/1118))

## v3.7.0

- ✨ [RUMF-1067] forward rum event to bridge ([#1148](https://github.com/DataDog/browser-sdk/pull/1148))
- 🐛 [RUMF-1062] fix support for Safari 11.0 ([#1154](https://github.com/DataDog/browser-sdk/pull/1154))
- 📄 [RUMF-1075] add missing initialization parameters ([#1152](https://github.com/DataDog/browser-sdk/pull/1152))
- 🐛 [Internal monitoring] use monitoring api key for monitoring requests ([#1147](https://github.com/DataDog/browser-sdk/pull/1147))

## v3.6.13

- 🐛 [RUMF-1060] fix failing worker detection in Firefox ([#1139](https://github.com/DataDog/browser-sdk/pull/1139))

## v3.6.12

- 🐛 Do not trace requests when the session is not tracked ([#1131](https://github.com/DataDog/browser-sdk/pull/1131))
- 🔊 [RUMF-1041] add lcp info on view events ([#1129](https://github.com/DataDog/browser-sdk/pull/1129))
- 🔇 [RUMF-1021] remove monitoring on cookie ([#1132](https://github.com/DataDog/browser-sdk/pull/1132))
- 🐛 Discard views and actions with negative loading time ([#1122](https://github.com/DataDog/browser-sdk/pull/1122))

## v3.6.11

- ♻️ [RUMF-1046] instrument method implementation ([#1117](https://github.com/DataDog/browser-sdk/pull/1117))
- 🔊 [RUMF-1021] improve cookie monitoring ([#1120](https://github.com/DataDog/browser-sdk/pull/1120))

## v3.6.10

- Revert "⚗[REPLAY-341] Add VisualViewport tracking (Pinch Zoom) ([#1089](https://github.com/DataDog/browser-sdk/pull/1089))" ([#1115](https://github.com/DataDog/browser-sdk/pull/1115))

## v3.6.9

- [RUMF-1045] rely on browser detection to check for innerText support ([#1110](https://github.com/DataDog/browser-sdk/pull/1110))
- ⚗[REPLAY-341] Add VisualViewport tracking (Pinch Zoom) ([#1089](https://github.com/DataDog/browser-sdk/pull/1089))

## v3.6.8

- 🐛 [RUMF-1040] Remove long task for lite plan ([#1103](https://github.com/DataDog/browser-sdk/pull/1103))
- ⚗ [REPLAY-465] Base tag support (feature flagged): Remove URL transformation from relative to absolute ([#1106](https://github.com/DataDog/browser-sdk/pull/1106))

## v3.6.7

- 🔊 [RUMF-1036] Add negative loading time internal monitoring ([#1095](https://github.com/DataDog/browser-sdk/pull/1095))

## v3.6.6

- 🐛 [RUMF-1021] fix regression on renew session ([#1096](https://github.com/DataDog/browser-sdk/pull/1096))

## v3.6.5

- 🐛 [RUMF-1033] request parameters into proxy url ([#1087](https://github.com/DataDog/browser-sdk/pull/1087))
- [RUMF-1034] allow passing `undefined` options to RUM and Logs init ([#1082](https://github.com/DataDog/browser-sdk/pull/1082))
- 🔊 [RUMF-1021] add extra monitoring on session type change ([#1091](https://github.com/DataDog/browser-sdk/pull/1091))

## v3.6.4

- ✨ [RUMF-1000] add a custom time parameter to `addTiming` ([#1079](https://github.com/DataDog/browser-sdk/pull/1079))
- 🐛 [RUMF-1021] clear cookie cache before expanding cookie ([#1080](https://github.com/DataDog/browser-sdk/pull/1080))

## v3.6.3

- [REPLAY-328][rumf-1035] gracefully handle recorder Worker initialisation crash ([#1068](https://github.com/DataDog/browser-sdk/pull/1068))
- 🔊 Add monitoring on session type change ([#1075](https://github.com/DataDog/browser-sdk/pull/1075))

## v3.6.2

- 🔊 Add extra monitoring info on lite session with replay ([#1072](https://github.com/DataDog/browser-sdk/pull/1072))

## v3.6.1

- ⚡ [RUMF-1022] remove `__sn` property in nodes ([#1069](https://github.com/DataDog/browser-sdk/pull/1069))
- ♻️ [RUMF-1015] use the url corresponding to the start of the event ([#1063](https://github.com/DataDog/browser-sdk/pull/1063))

## v3.6.0

- ✨ [RUMF-1028] enable privacy by default ([#1049](https://github.com/DataDog/browser-sdk/pull/1049))
- ✨ [RUMF-1020] enable intake v2 ([#1048](https://github.com/DataDog/browser-sdk/pull/1048))

## v3.5.0

- ✨ Add rate limit on actions ([#1058](https://github.com/DataDog/browser-sdk/pull/1058))
- ✨ Remove focus feature flag ([#1053](https://github.com/DataDog/browser-sdk/pull/1053))
- ✨ [RUMF-1029] remove the limit on view.loading_time ([#1054](https://github.com/DataDog/browser-sdk/pull/1054))
- ✨ Discard long FCP and LCP ([#1045](https://github.com/DataDog/browser-sdk/pull/1045))
- 📝 Add proxyUrl option documentation ([#1050](https://github.com/DataDog/browser-sdk/pull/1050))
- ⚡️Introducing new max for foreground periods ([#1032](https://github.com/DataDog/browser-sdk/pull/1032))

## v3.4.1

- 🔊 [RUMF-976] add info to monitor failing xhr fallback ([#1035](https://github.com/DataDog/browser-sdk/pull/1035))
- 🐛 MutationObserver bug fix for privacy level ([#1038](https://github.com/DataDog/browser-sdk/pull/1038))

## v3.4.0

- ForegroundContext: Remove monitoring & ignore untrusted events ([#1029](https://github.com/DataDog/browser-sdk/pull/1029))
- ✨ [RUMF-992] New CLS implementation ([#1026](https://github.com/DataDog/browser-sdk/pull/1026))

## v3.3.1

- 🐛 [RUMF-1005] Fix dd-request-id endpoint query param ([#1018](https://github.com/DataDog/browser-sdk/pull/1018))

## v3.3.0

- ✨ [RUMF-993] New proxy strategy ([#1016](https://github.com/DataDog/browser-sdk/pull/1016))
- 🐛 [RUMF-1012] fix console.error loop on npm setup ([#1027](https://github.com/DataDog/browser-sdk/pull/1027))
- 🐛 [REPLAY-371] Truncate long "data:" URIs ([#1021](https://github.com/DataDog/browser-sdk/pull/1021))

## v3.2.0

- ✨ [RUMF-994] support intake v2 ([#1013](https://github.com/DataDog/browser-sdk/pull/1013))
- ✨ [RUMF-998] introduce the initialPrivacyLevel configuration option ([#1004](https://github.com/DataDog/browser-sdk/pull/1004))
- 🐛 [RUMF-997] dont take a FullSnapshot on view creation during session renew ([#1011](https://github.com/DataDog/browser-sdk/pull/1011))
- 🐛 prevent recording to start when session renewed before onload ([#1009](https://github.com/DataDog/browser-sdk/pull/1009))
- ✨ [RUMF-996] set synthetics ids on RUM events ([#1007](https://github.com/DataDog/browser-sdk/pull/1007))

## v3.1.3

- ⚗✨[REPLAY-336] Privacy by Default ([#951](https://github.com/DataDog/browser-sdk/pull/951))
- ⚗✨ [REPLAY-379] add replay stats on view (getter edition) ([#994](https://github.com/DataDog/browser-sdk/pull/994))
- 📝 Update Readme for v3 cdn links ([#999](https://github.com/DataDog/browser-sdk/pull/999))
- 🐛[RUMF-990] restore global check to detect synthetics sessions ([#997](https://github.com/DataDog/browser-sdk/pull/997))

## v3.1.2

- ✨[RUMF-970] enable buffered PerformanceObserver ([#995](https://github.com/DataDog/browser-sdk/pull/995))
- Limit log monitoring + add more details ([#990](https://github.com/DataDog/browser-sdk/pull/990))
- 🗑️ Remove deprecated trace endpoint ([#992](https://github.com/DataDog/browser-sdk/pull/992))

## v3.1.1

- ⚗ [RUMF-970] Buffered PerformanceObserver: add fallback for older browsers ([#978](https://github.com/DataDog/browser-sdk/pull/978))
- ⚗ [RUMF-971] experiment to detect when the computer goes to sleep ([#976](https://github.com/DataDog/browser-sdk/pull/976))
- 🔊 [RUMF-971] add some context on suspicious LCP and FCP monitoring ([#979](https://github.com/DataDog/browser-sdk/pull/979))

## v3.1.0

Note: this is the first 3.x release for the Logs SDK. See migration notes in [v3.0.0](#v300).

- 📝🗑 deprecate the XHR context, to be removed in V4 ([#973](https://github.com/DataDog/browser-sdk/pull/973))
- ⚗ [RUMF-970] experiment with buffered PerformanceObserver ([#972](https://github.com/DataDog/browser-sdk/pull/972))
- 📝 [RUMF-984] update CHANGELOG for logs breaking changes ([#971](https://github.com/DataDog/browser-sdk/pull/971))
- ✨ [RUMF-974] use user-agent to detect synthetics sessions ([#969](https://github.com/DataDog/browser-sdk/pull/969))
- 💥 [RUMF-982] remove deprecated LogsUserConfiguration type ([#968](https://github.com/DataDog/browser-sdk/pull/968))
- 💥 [RUMF-981] remove deprecated logs options ([#967](https://github.com/DataDog/browser-sdk/pull/967))
- 📝 document `trackViewsManually` option ([#965](https://github.com/DataDog/browser-sdk/pull/965))

## v3.0.2

- [RUMF-972] Revert "💥 always use alternative domains for RUM ([#944](https://github.com/DataDog/browser-sdk/pull/944))" ([#963](https://github.com/DataDog/browser-sdk/pull/963))
- 📝 update CDN URLs for V3 ([#962](https://github.com/DataDog/browser-sdk/pull/962))

## v3.0.1

- 🐛 fix recording session renewal ([#955](https://github.com/DataDog/browser-sdk/pull/955))

## v3.0.0

Here is the list of all the breaking changes between version 2 and 3 of the RUM and Logs SDKs.

For each change, we show the new way to handle your use case.

### [RUM] Network errors no longer monitored

RUM browser SDK no longer automatically monitors network errors.

**New option**: You can use the option beforeSend to get the resource, check the `status` and send it with the `addError()` API.

### [RUM] Source attribute of addError() has been removed

You can no longer change the source of error sent with `addError()`. All these errors have a `custom` source.

**New option**: If you used this feature to identify `network` and `source` errors, you can add context attributes with `addError()` instead.

### [RUM and Logs] Removed typescript types

| Old types                    | New types                    |
| ---------------------------- | ---------------------------- |
| RumUserConfiguration         | RumInitConfiguration         |
| RumRecorderUserConfiguration | RumRecorderInitConfiguration |
| LogsUserConfiguration        | LogsInitConfiguration        |

### [RUM and Logs] Removed init options

| Old options        | New options |
| ------------------ | ----------- |
| publicApiKey       | clientToken |
| datacenter         | site        |
| resourceSampleRate | NONE        |

### [RUM] Removed API

| Old API       | New API   |
| ------------- | --------- |
| addUserAction | addAction |

### Changes

- 💥 always use alternative domains for RUM ([#944](https://github.com/DataDog/browser-sdk/pull/944))
- 💥 remove deprecated rum init options ([#940](https://github.com/DataDog/browser-sdk/pull/940))
- 💥 remove deprecated types ([#942](https://github.com/DataDog/browser-sdk/pull/942))
- 💥 [RUMF-951] merge rum-recorder into rum ([#941](https://github.com/DataDog/browser-sdk/pull/941))
- 👷 [RUMF-937] create the rum-slim package ([#935](https://github.com/DataDog/browser-sdk/pull/935))
- 💥 remove deprecated RUM.addUserAction ([#939](https://github.com/DataDog/browser-sdk/pull/939))
- ✨ [RUMF-940] implement the replay sample rate option and remove resource sample rate option ([#931](https://github.com/DataDog/browser-sdk/pull/931))
- 💥 Remove addError 'source' argument ([#936](https://github.com/DataDog/browser-sdk/pull/936))

## v2.18.0

- 👷 Versioned CDN files ([#932](https://github.com/DataDog/browser-sdk/pull/932))
- 👷 Increase browser cache to 4 hours ([#933](https://github.com/DataDog/browser-sdk/pull/933))
- 🐛 ensure that test cookie is correctly deleted after the test ([#927](https://github.com/DataDog/browser-sdk/pull/927))
- 📝 add `actionNameAttribute` initialization parameter ([#923](https://github.com/DataDog/browser-sdk/pull/923))

## v2.17.0

- ✨ [RUMF-928] enable manual view tracking ([#924](https://github.com/DataDog/browser-sdk/pull/924))
- ✨ [PROF-3535] expose init configuration via `getInitConfiguration()` API ([#897](https://github.com/DataDog/browser-sdk/pull/897))

## v2.16.0

- ✨ [RUMF-932] allow context edition in logs beforeSend ([#909](https://github.com/DataDog/browser-sdk/pull/909))
- ✨ [RUMF-945] allow users to customize the attribute used to define the action name ([#919](https://github.com/DataDog/browser-sdk/pull/919))

## v2.15.1

- 🐛 fix new view segment starting with an IncrementalSnapshot ([#908](https://github.com/DataDog/browser-sdk/pull/908))
- 🐛 [REPLAY-325] add verbose error details on XHR transport failure ([#902](https://github.com/DataDog/browser-sdk/pull/902))

## v2.15.0

- ✨ [RUMF-920] keep trace id on aborted requests ([#898](https://github.com/DataDog/browser-sdk/pull/898))
- ✨ [RUMF-922] stack trace on handled calls ([#889](https://github.com/DataDog/browser-sdk/pull/889))

## v2.14.0

- 🐛 [RUMF-931] check if PerformanceEntry is defined before using it ([#891](https://github.com/DataDog/browser-sdk/pull/891))
- ✨ [RUMF-921] differentiate handled and unhandled errors ([#886](https://github.com/DataDog/browser-sdk/pull/886))
- 🐛 [RUMF-876] Improve proxy behavior for xhr reuse ([#865](https://github.com/DataDog/browser-sdk/pull/865))
- ⚗ manual view mode: create new view on renew session ([#887](https://github.com/DataDog/browser-sdk/pull/887))

## v2.13.0

- ✨ [RUMF-909] add beforeSend context ([#883](https://github.com/DataDog/browser-sdk/pull/883))
- ✨ [RUMF-909] allow event context edition in beforeSend ([#869](https://github.com/DataDog/browser-sdk/pull/869))
- 🔊[RUMF-927] monitor timings with high values ([#884](https://github.com/DataDog/browser-sdk/pull/884))
- ⚗ [RUMF-878] add trackViewsManually option (disabled) ([#867](https://github.com/DataDog/browser-sdk/pull/867))

## v2.12.1

- 🔊 monitor potential invalid date ([#880](https://github.com/DataDog/browser-sdk/pull/880))

## v2.12.0

- ⚡️ start mutation observer only when needed ([#858](https://github.com/DataDog/browser-sdk/pull/858))
- 📦 bump ws from 7.4.2 to 7.4.6 ([#875](https://github.com/DataDog/browser-sdk/pull/875))
- ✨ track foreground ([#854](https://github.com/DataDog/browser-sdk/pull/854))
- ✨ add id on rum events ([#873](https://github.com/DataDog/browser-sdk/pull/873))

## v2.11.1

- 🐛 do not break the recorder when an URL fails to parse ([#871](https://github.com/DataDog/browser-sdk/pull/871))

## v2.11.0

- 🐛 [REPLAY-312] use unpatched MutationObserver object ([#866](https://github.com/DataDog/browser-sdk/pull/866))
- 🐛 ignore full snapshots taken before "load" event ([#861](https://github.com/DataDog/browser-sdk/pull/861))
- ⚗✨ [RUMF-878] add startView API ([#850](https://github.com/DataDog/browser-sdk/pull/850))
- 🏷️ update events format ([#864](https://github.com/DataDog/browser-sdk/pull/864))
- ✨ [RUMF-913] allow masking input values ([#860](https://github.com/DataDog/browser-sdk/pull/860))

## v2.10.0

- ✨[RUMF-889] enable system clock usages ([#845](https://github.com/DataDog/browser-sdk/pull/845))

## v2.9.1

- 🐛 [logs] Fix IE11 console.log issue ([#852](https://github.com/DataDog/browser-sdk/pull/852))

## v2.9.0

- ✨[RUMF-907] Use unaltered console functions when displaying console messages ([#847](https://github.com/DataDog/browser-sdk/pull/847))
- ✨[RUMF-910] handle logs console and http simultaneously ([#844](https://github.com/DataDog/browser-sdk/pull/844))
- ⚡️ [RUMF-902] enable new mutation observer ([#842](https://github.com/DataDog/browser-sdk/pull/842))
- ✨[RUMF-908] attach current drift value to events ([#843](https://github.com/DataDog/browser-sdk/pull/843))
- ✨ Clear previously set user context ([#840](https://github.com/DataDog/browser-sdk/pull/840))
- 📝 add a warning in the RUM-recorder readme ([#838](https://github.com/DataDog/browser-sdk/pull/838))
- 📝 Restructure tables in docs page for improved readability ([#835](https://github.com/DataDog/browser-sdk/pull/835))
- 📦 [RUMF-905] update vulnerable dependencies ([#836](https://github.com/DataDog/browser-sdk/pull/836))
- ⚡️ [RUMF-896] process mutations asynchronously ([#832](https://github.com/DataDog/browser-sdk/pull/832))

## v2.8.1

- 🐛 [RUMF-870] Max errors threshold should not take into account errors excluded by beforeSend ([#828](https://github.com/DataDog/browser-sdk/pull/828))
- ✨ [RUMF-901] allow to run the 'performances' script with rum-recorder ([#818](https://github.com/DataDog/browser-sdk/pull/818))

## v2.8.0

- ⚗🐛 allow 1 ms error for matching request ([#824](https://github.com/DataDog/browser-sdk/pull/824))
- ⚗🐛 [RUMF-889] apply correction only for positive drift ([#821](https://github.com/DataDog/browser-sdk/pull/821))
- ⚗⚡️ [RUMF-902] implement a new mutation observer ([#810](https://github.com/DataDog/browser-sdk/pull/810))
- 🐛 [RUMF-900] clear parent view context when view end ([#816](https://github.com/DataDog/browser-sdk/pull/816))
- 🐛 [RUMF-900] prevent events to be sent from expired session ([#814](https://github.com/DataDog/browser-sdk/pull/814))
- ⚗🐛 [RUMF-889] fix relative time rounding ([#817](https://github.com/DataDog/browser-sdk/pull/817))
- ⚗ [RUMF-889] use preferred clock ([#809](https://github.com/DataDog/browser-sdk/pull/809))

## v2.7.4

- [RUMF-868] ignore paramaters stored in the hash ([#792](https://github.com/DataDog/browser-sdk/pull/792))
- 🐛 fallback to xhr when sendBeacon throws ([#796](https://github.com/DataDog/browser-sdk/pull/796))

## v2.7.3

- 🐛 [RUMF-886] don't start recording when 'postpone_start_recording' is enabled ([#790](https://github.com/DataDog/browser-sdk/pull/790))
- 🐛 [RUMF-882] Segments can be flushed because of the max_size limit even if the max_size isn't reached ([#787](https://github.com/DataDog/browser-sdk/pull/787))

## v2.7.2

- ✨ [RUMF-867] enable start/stop recording API ([#784](https://github.com/DataDog/browser-sdk/pull/784))
- 🐛 fix developer extension popup ([#778](https://github.com/DataDog/browser-sdk/pull/778))

## v2.7.1

- ✨ [RUMF-863] Enable console error with stack traces ([#781](https://github.com/DataDog/browser-sdk/pull/781))
- ⚗ [RUMF-869] Ensure the "Focus" records are emited in the same segment as the "FullSnapshot" ([#779](https://github.com/DataDog/browser-sdk/pull/779))

## v2.7.0

- ⚗ [RUMF-853] introduce a feature flag for aborted network errors ([#777](https://github.com/DataDog/browser-sdk/pull/777))
- ⚗ [RUMF-853] don't emit error for requests aborted by the application ([#768](https://github.com/DataDog/browser-sdk/pull/768))
- ⚗ [RUMF-867] implement stop recording ([#771](https://github.com/DataDog/browser-sdk/pull/771))
- ⚗ [RUMF-857] round CLS to 4 decimals ([#773](https://github.com/DataDog/browser-sdk/pull/773))
- 🐛 Revert negative FID monitoring and adjust to 0 ([#775](https://github.com/DataDog/browser-sdk/pull/775))
- ⚗ [RUMF-866] adjust postpone start recording ([#769](https://github.com/DataDog/browser-sdk/pull/769))

## v2.6.2

- 🐛 [RUMF-862] fix export MediaInteractions enum ([#761](https://github.com/DataDog/browser-sdk/pull/761))
- ⚗ [RUMF-863] rework console error calls containing error instances ([#762](https://github.com/DataDog/browser-sdk/pull/762))

## v2.6.1

- 🐛 [RUMF-855] discard negative first-input delays ([#758](https://github.com/DataDog/browser-sdk/pull/758))
- ⚗ performance impact summary tool ([#755](https://github.com/DataDog/browser-sdk/pull/755))

## v2.6.0

- ⚗ [RUMF-858] add monotonic batch time ([#748](https://github.com/DataDog/browser-sdk/pull/748))
- ✨ [RUM] Catch errors thrown by user callbacks ([#745](https://github.com/DataDog/browser-sdk/pull/745))
- 📝 Doc: remove resourceSampleRate ([#747](https://github.com/DataDog/browser-sdk/pull/747))

## v2.5.5

- 🐛 [REPLAY-187] flush pending records before taking a fullsnapshot ([#742](https://github.com/DataDog/browser-sdk/pull/742))
- ✨ [RUMF-854] Enable beforeSend to dismiss events ([#743](https://github.com/DataDog/browser-sdk/pull/743))
- ✅ [RUMF-815] import RRWeb integration tests ([#738](https://github.com/DataDog/browser-sdk/pull/738))
- ✨ [RUMF-847] Add onNewLocation to configuration ([#724](https://github.com/DataDog/browser-sdk/pull/724))

## v2.5.4

- 🔊 Add clock drift monitoring ([#736](https://github.com/DataDog/browser-sdk/pull/736))
- ✨ Implement a developer extension ([#686](https://github.com/DataDog/browser-sdk/pull/686))

## v2.5.3

- ⚗ Remove mutation buffer global instance ([#728](https://github.com/DataDog/browser-sdk/pull/728))
- ⚗ replay: set data-dd-privacy attribute on snapshot node if hidden ([#726](https://github.com/DataDog/browser-sdk/pull/726))
- ⚗ replay: add dd-privacy attribute for obfuscation & ignoring input ([#715](https://github.com/DataDog/browser-sdk/pull/715))

## v2.5.2

- ⚗ [RUMF-843] monitor rrweb codebase ([#721](https://github.com/DataDog/browser-sdk/pull/721))
- ⚡️ Remove unused parameters ([#723](https://github.com/DataDog/browser-sdk/pull/723))
- ⚗ [RUMF-823] monitor deflate worker ([#722](https://github.com/DataDog/browser-sdk/pull/722))
- 🐛 recorder: remove forEach polyfills ([#719](https://github.com/DataDog/browser-sdk/pull/719))

## v2.5.1

- ⚗ [RUMF-821] remove unused record types ([#717](https://github.com/DataDog/browser-sdk/pull/717))
- ⚗🐛 [RUMF-834] fix loop direction ([#714](https://github.com/DataDog/browser-sdk/pull/714))
- ⚗⚡️ [RUMF-841] remove session renew support in rum recorder ([#713](https://github.com/DataDog/browser-sdk/pull/713))
- ⚗✨ [REPLAY-149] implement ViewEnd record ([#711](https://github.com/DataDog/browser-sdk/pull/711))

## v2.5.0

- ✨ Allow logs collection on file:// URL ([#709](https://github.com/DataDog/browser-sdk/pull/709))
- 🐛[RUMF-836] sanitize unsupported characters in timing name ([#706](https://github.com/DataDog/browser-sdk/pull/706))
- rum-recorder: import rrweb-snapshot code ([#700](https://github.com/DataDog/browser-sdk/pull/700))
- [REPLAY-164] track Focus records ([#707](https://github.com/DataDog/browser-sdk/pull/707))

## v2.4.0

- ✨[RUMF-820] expose API to add custom timings to the current view ([#702](https://github.com/DataDog/browser-sdk/pull/702))
- 👷[RUMF-324] Replace TSLint with ESLint ([#681](https://github.com/DataDog/browser-sdk/pull/681))
- ♻️ Remove automatic snake case ([#699](https://github.com/DataDog/browser-sdk/pull/699))

## v2.3.1

- ✨ [RUMF-826] Allow classic intake only for us and eu ([#694](https://github.com/DataDog/browser-sdk/pull/694))
- [recorder] set 'hasReplay' to undefined by defaultb ([#697](https://github.com/DataDog/browser-sdk/pull/697))
- [RUMF-819] postpone start recording ([#688](https://github.com/DataDog/browser-sdk/pull/688))

## v2.3.0

- ✨[RUMF-802] add support for capacitor app stack traces ([#685](https://github.com/DataDog/browser-sdk/pull/685))
- 🐛[RUMF-824] support Request instances in tracing ([#684](https://github.com/DataDog/browser-sdk/pull/684))
- 🐛[RUMF-809] URL encode tags in intake requests ([#689](https://github.com/DataDog/browser-sdk/pull/689))
- ⚗[RUMF-804] implement a minimal version of the recorder ([#670](https://github.com/DataDog/browser-sdk/pull/670))

## v2.2.1

- ⚗ Implement addTiming ([#668](https://github.com/DataDog/browser-sdk/pull/668))

## v2.2.0

- 🐛 [RUMF-810] force alternate intake for us3 ([#677](https://github.com/DataDog/browser-sdk/pull/677))
- ✨ [RUMF-783] collect view.first_input_time ([#676](https://github.com/DataDog/browser-sdk/pull/676))
- ⚗ Create a rum-core package ([#673](https://github.com/DataDog/browser-sdk/pull/673))
- ⚗ [RUMF-803] import RRWeb ([#658](https://github.com/DataDog/browser-sdk/pull/658))
- ⚗ [RUMF-801] create a new package for rum-recorder ([#657](https://github.com/DataDog/browser-sdk/pull/657))

## v2.1.2

- [RUMF-807] Broaden context types in APIs ([#663](https://github.com/DataDog/browser-sdk/pull/663))
- [RUMF-807] Export types used in API ([#662](https://github.com/DataDog/browser-sdk/pull/662))

## v2.1.1

- 🐛 [CDN cache] remove stale-while-revalidate ([#665](https://github.com/DataDog/browser-sdk/pull/665))
- ✨ [RUMF-794] Add isActive attribute to view events ([#648](https://github.com/DataDog/browser-sdk/pull/648))

## v2.1.0

- ✨ [RUMF-787] implement the User API ([#638](https://github.com/DataDog/browser-sdk/pull/638))
- ✨ [RUMF-772] add beforeSend API ([#644](https://github.com/DataDog/browser-sdk/pull/644))

## v2.0.3

- 🐛 handle direct onerror calls with objects ([#659](https://github.com/DataDog/browser-sdk/pull/659))

## v2.0.2

- 🐛 sanitize error properties even when there is a valid stack ([#655](https://github.com/DataDog/browser-sdk/pull/655))

## v2.0.1

- 🐛 fix tracekit handling of exotic errors ([#651](https://github.com/DataDog/browser-sdk/pull/651))

## v2.0.0

- 💥 [RUMF-730] prefer object and type alias over enum in APIs ([#630](https://github.com/DataDog/browser-sdk/pull/630))
- 💥 [RUMF-730] use v2 events format ([#627](https://github.com/DataDog/browser-sdk/pull/627))

## v1.26.3

- 🐛⚡️ [RUMF-793] tweak the cache-control header ([#642](https://github.com/DataDog/browser-sdk/pull/642))

## v1.26.2

- ✨ [RUMF-764] Use new intake domain for US ([#616](https://github.com/DataDog/browser-sdk/pull/616))
- ✨ [RUMF-770] Disable tracing for cancelled requests ([#635](https://github.com/DataDog/browser-sdk/pull/635))

## v1.26.1

- 🐛 [RUMF-791] prevent IE11 performance entry error ([#633](https://github.com/DataDog/browser-sdk/pull/633))

## v1.26.0

- ✨ [RUMF-777] implement Cumulative Layout Shift ([#628](https://github.com/DataDog/browser-sdk/pull/628))
- ✨ [RUMF-776] implement First Input Delay ([#626](https://github.com/DataDog/browser-sdk/pull/626))
- ✨ [RUMF-775] implement Largest Contentful Paint ([#624](https://github.com/DataDog/browser-sdk/pull/624))
- ✨ [RUMF-758] keep internal context in v1 format ([#625](https://github.com/DataDog/browser-sdk/pull/625))
- ✨ [RUMF-780] implement track first hidden ([#621](https://github.com/DataDog/browser-sdk/pull/621))

## v1.25.4

- ✨ [RUMF-771] Add getLoggerGlobalContext and getRumGlobalContext ([#614](https://github.com/DataDog/browser-sdk/pull/614))
- ✨ [RUMF-762] include the context when using console handler ([#613](https://github.com/DataDog/browser-sdk/pull/613))
- Revert "⚗️[RUMF-766] add match request timing debug infos (experimental) ([#609](https://github.com/DataDog/browser-sdk/pull/609))" ([#612](https://github.com/DataDog/browser-sdk/pull/612))

## v1.25.3

- ⚗️[RUMF-766] add match request timing debug infos (experimental) ([#609](https://github.com/DataDog/browser-sdk/pull/609))

## v1.25.2

- [RUMF-766] prevent request duration override by wrong matching timing ([#604](https://github.com/DataDog/browser-sdk/pull/604))
- ♻️ [RUMF-748] cleanup add user add action events ([#602](https://github.com/DataDog/browser-sdk/pull/602))
- 🐛 Fix unit test format validation ([#598](https://github.com/DataDog/browser-sdk/pull/598))
- [RUMF-748] use RAW_RUM_EVENT_COLLECTED to compute event counts ([#596](https://github.com/DataDog/browser-sdk/pull/596))
- [RUMF-729] validate rum events in e2e ([#597](https://github.com/DataDog/browser-sdk/pull/597))

## v1.25.1

- [RUMF-756] cyclic reference support in Context ([#595](https://github.com/DataDog/browser-sdk/pull/595))
- ✨[RUMF-518] migrate internal context to v2 format (experimental) ([#593](https://github.com/DataDog/browser-sdk/pull/593))
- ✨[RUMF-740] migrate error to v2 format (experimental) ([#592](https://github.com/DataDog/browser-sdk/pull/592))
- [logs] add choose the right installation method ([#594](https://github.com/DataDog/browser-sdk/pull/594))

## v1.25.0

- ✨ [RUMF-724] implement API to capture an error ([#585](https://github.com/DataDog/browser-sdk/pull/585))
- ✨ [RUMF-739] migrate action to v2 format (experimental) ([#588](https://github.com/DataDog/browser-sdk/pull/588))
- ✨ [RUMF-738] migrate view to v2 format (experimental) ([#586](https://github.com/DataDog/browser-sdk/pull/586))
- ✨ [RUMF-737] migrate resource to v2 format (experimental) ([#584](https://github.com/DataDog/browser-sdk/pull/584))
- 🐛 [RUMF-745] fix V2 context ([#579](https://github.com/DataDog/browser-sdk/pull/579))
- 📝 Added async installation method ([#571](https://github.com/DataDog/browser-sdk/pull/571))
- 📝 DOCS-1257 Browser Log Collection ([#575](https://github.com/DataDog/browser-sdk/pull/575))

## v1.24.1

- 🐛 [RUMF-742] fix cookie creation domain when trackSessionAcrossSubdomains: true ([#573](https://github.com/DataDog/browser-sdk/pull/573))
- ✨ [RUMF-727] introduce v2 format (experimental) ([#570](https://github.com/DataDog/browser-sdk/pull/570))

## v1.24.0

- 🐛 Use the same options to test and set cookies ([#555](https://github.com/DataDog/browser-sdk/pull/555))
- ✨ [RUMF-534] implement logs.onReady and rum.onReady ([#564](https://github.com/DataDog/browser-sdk/pull/564))

## v1.23.0

- 🐛 [Core] dereference `combine` sources recursively ([#560](https://github.com/DataDog/browser-sdk/pull/560))
- ✨ [RUMF-530][rum] allow using RUM API before init ([#551](https://github.com/DataDog/browser-sdk/pull/551))

## v1.22.1

- 🐛[RUMF-716] fix invalid action name ([#557](https://github.com/DataDog/browser-sdk/pull/557))
- 🐛 consider proxy host with custom path request as intake request ([#550](https://github.com/DataDog/browser-sdk/pull/550))

## v1.22.0

- ✨ [RUMF-530][logs] allow using logs API before init ([#545](https://github.com/DataDog/browser-sdk/pull/545))

## v1.21.1

- ✨ [RUMF-709][core] support 'null' as a context value ([#546](https://github.com/DataDog/browser-sdk/pull/546))

## v1.21.0

- 🐛 [RUMF-620]: Dual-ship "service" as tag and attribute ([#543](https://github.com/DataDog/browser-sdk/pull/543))

## v1.20.1

- 🐛 [RUMF-699] allow collecting requests with the same origin as the proxy ([#537](https://github.com/DataDog/browser-sdk/pull/537))
- 🐛 include sources in NPM backage ([#535](https://github.com/DataDog/browser-sdk/pull/535))

## v1.20.0

- 🐛 fix issue when using proxy ([#530](https://github.com/DataDog/browser-sdk/pull/530))
- 🐛 [RUMF-650] exclude intake request from performance/request collection ([#528](https://github.com/DataDog/browser-sdk/pull/528))
- ✨ [RUM] add new functionality to remove global context to SDK ([#527](https://github.com/DataDog/browser-sdk/pull/527))

## v1.19.0

- 🐛 [RUMF-670] wait for the DOM to be ready before getting the trace id ([#525](https://github.com/DataDog/browser-sdk/pull/525))
- ✨ [RUMF-648] add cookie configuration options ([#523](https://github.com/DataDog/browser-sdk/pull/523))
- 🐛 [RUMF-684] fix error collection when Logs and RUM configuration diverge ([#522](https://github.com/DataDog/browser-sdk/pull/522))

## v1.18.1

- ✨ [RUMF-634] add resource id for traced request ([#515](https://github.com/DataDog/browser-sdk/pull/515))
- 🐛 [RUMF-617] fix missing headers on traced requests ([#517](https://github.com/DataDog/browser-sdk/pull/517))

## v1.18.0

- ✨ [RUMF-617] integrate tracing from rum ([#511](https://github.com/DataDog/browser-sdk/pull/511))

## v1.17.0

- 🐛 [RUMF-645] do not track intake request errors ([#506](https://github.com/DataDog/browser-sdk/pull/506))
- ✨ [RUMF-621] set view referrer to the previous view URL ([#507](https://github.com/DataDog/browser-sdk/pull/507))

## v1.16.0

- ✨ [RUMF-636] initial document trace id ([#492](https://github.com/DataDog/browser-sdk/pull/492))
- 🐛 [RUM] do not return internal context if the session is untracked ([#498](https://github.com/DataDog/browser-sdk/pull/498))

## v1.15.3

- 🐛 [RUM] fix loading measures conversion to nanoseconds ([#490](https://github.com/DataDog/browser-sdk/pull/490))

## v1.15.2

- 🐛 [RUMF-622] attach loading measures to initial view ([#479](https://github.com/DataDog/browser-sdk/pull/479))

## v1.15.1

- 🐛 [RUMF-639] xhr proxy: do not instrument xhr already opened ([#484](https://github.com/DataDog/browser-sdk/pull/484))

## v1.15.0

- ✨ [RUMF-626] use site configuration and deprecate suffixed bundle ([#476](https://github.com/DataDog/browser-sdk/pull/476))
- ✨ Update context api to include removeContext method ([#478](https://github.com/DataDog/browser-sdk/pull/478))

## v1.14.1

- [RUMF-617] Extract XHR and Fetch proxies ([#468](https://github.com/DataDog/browser-sdk/pull/468))

## v1.14.0

- ✨ [RUMF-592] support for hash navigation ([#467](https://github.com/DataDog/browser-sdk/pull/467))

## v1.13.1

- 🐛 [RUMF-625] make sure view url doesn't change ([#469](https://github.com/DataDog/browser-sdk/pull/469))

## v1.13.0

- ✨ [RUMF-605] enable event association to parent context by start date ([#460](https://github.com/DataDog/browser-sdk/pull/460))

## v1.12.10

- ✨ [RUMF-605] associate event to parent context by start date (behind flag) ([#445](https://github.com/DataDog/browser-sdk/pull/445))

## v1.12.9

- 🐛 fix current action context reset on custom action ([#444](https://github.com/DataDog/browser-sdk/pull/444))
- ♻️ [RUMF-604] introduce parentContexts to return current contexts ([#440](https://github.com/DataDog/browser-sdk/pull/440))

## v1.12.8

- ✨[RUMF-603] Introduce and use new lifecycle events ([#438](https://github.com/DataDog/browser-sdk/pull/438))

## v1.12.7

- ✨[RUMF-609] export Datacenter enum from logs and rum ([#436](https://github.com/DataDog/browser-sdk/pull/436))
- 🐛 use Datacenter enum in setup doc ([#435](https://github.com/DataDog/browser-sdk/pull/435))

## v1.12.6

- ✨[RUMF-594] specify same site attribute on cookies ([#431](https://github.com/DataDog/browser-sdk/pull/431))
- ✨[resources] resolve .ico resources as kind:image ([#428](https://github.com/DataDog/browser-sdk/pull/428))

## v1.12.5

- 🐛[RUMF-559] prevent event without sessionId ([#425](https://github.com/DataDog/browser-sdk/pull/425))

## v1.12.4

- ✨[RUMF-513] enable keep alive mechanism ([#421](https://github.com/DataDog/browser-sdk/pull/421))

## v1.12.3

- 👷[build] improve core tree-shaking ([#417](https://github.com/DataDog/browser-sdk/pull/417))
- ⚡️[RUMF-510] Improve sizeInByte calculation performance ([#413](https://github.com/DataDog/browser-sdk/pull/413))
- ✨[RUMF-513] add a session keep alive mechanism ([#394](https://github.com/DataDog/browser-sdk/pull/394))

## v1.12.2

- ✨ [RUMF-549] add an option to enable the user interaction tracking ([#414](https://github.com/DataDog/browser-sdk/pull/414))
- ✨ [RUMF-385] implement a declarative API to set the action names ([#412](https://github.com/DataDog/browser-sdk/pull/412))
- ✨ [RUMF-385] improve click action naming ([#406](https://github.com/DataDog/browser-sdk/pull/406))

## v1.12.1

- 👷 [RUM] add application id as query parameter ([#405](https://github.com/DataDog/browser-sdk/pull/405))

## v1.12.0

- 👷 Removing lodash dependencies ([#396](https://github.com/DataDog/browser-sdk/pull/396))

## v1.11.6

- ✨[RUMF-473] collect view loading time in ns and integrate the load event timing in the loading time calculation ([#401](https://github.com/DataDog/browser-sdk/pull/401))
- ✨[RUMF-373] Add View load duration and load type ([#388](https://github.com/DataDog/browser-sdk/pull/388))

## v1.11.5

- ✨[RUMF-465] collect client service, env and version ([#392](https://github.com/DataDog/browser-sdk/pull/392))

## v1.11.4

- ♻️[RUMF-471] rename version ([#382](https://github.com/DataDog/browser-sdk/pull/382))

## v1.11.3

- [RUMF-447]: Only collect first-contentful-paint if page is visible ([#361](https://github.com/DataDog/browser-sdk/pull/361))

## v1.11.2

- 🐛[RUMF-451] compute session type for each event ([#375](https://github.com/DataDog/browser-sdk/pull/375))
- 🐛 [RUM] fix angular compatibility ([#376](https://github.com/DataDog/browser-sdk/pull/376))

## v1.11.1

- 🐛 [RUM] fix view update after its end ([#373](https://github.com/DataDog/browser-sdk/pull/373))

## v1.11.0

- Change view logic to emit LifeCycle events ([#366](https://github.com/DataDog/browser-sdk/pull/366))
- [RUMF-441] Track event counts for user actions ([#358](https://github.com/DataDog/browser-sdk/pull/358))

## v1.10.0

- ✨[RUMF-430] enable new session strategy ([#360](https://github.com/DataDog/browser-sdk/pull/360))
- 🐛[RUMF-383] fix custom user action type case ([#356](https://github.com/DataDog/browser-sdk/pull/356))

## v1.9.4

- ✨[RUMF-43] add proxyHost init option ([#354](https://github.com/DataDog/browser-sdk/pull/354))
- ✨ [RUMF-438] add user action reference to the internal context ([#352](https://github.com/DataDog/browser-sdk/pull/352))

## v1.9.3

- ✨[RUMF-435] add session type on all events ([#347](https://github.com/DataDog/browser-sdk/pull/347))
- 🐛[RUMF-431] fix CSP issue with global object strategy ([#345](https://github.com/DataDog/browser-sdk/pull/345))

## v1.9.2

- ✨[RUMF-430] new session strategy (disabled) ([#343](https://github.com/DataDog/browser-sdk/pull/343))
- ✨[RUMF-383] automatic click user action collection (disabled) ([#338](https://github.com/DataDog/browser-sdk/pull/338))

## v1.9.1

- 🔥[RUMF-430] stop maintaining old cookies ([#342](https://github.com/DataDog/browser-sdk/pull/342))

## v1.9.0

- ✨[RUMF-430] new session cookie format ([#337](https://github.com/DataDog/browser-sdk/pull/337))

## v1.8.3

- 🐛 [RUMF-430] fix rollback ([#334](https://github.com/DataDog/browser-sdk/pull/334))

## v1.8.2

- 🥅[RUMF-430] handle potential session rollback ([#329](https://github.com/DataDog/browser-sdk/pull/329))

## v1.8.1

- 🐛fix feature check ([#320](https://github.com/DataDog/browser-sdk/pull/320))

## v1.8.0

- 🔊[RUMF-408] add new session check logs ([#318](https://github.com/DataDog/browser-sdk/pull/318))
- [RUMF-407] improve resource timings collection ([#315](https://github.com/DataDog/browser-sdk/pull/315))
- 🔧 improve CBT test names ([#314](https://github.com/DataDog/browser-sdk/pull/314))
- [RUMF-382] prepare support for multiple feature flags ([#312](https://github.com/DataDog/browser-sdk/pull/312))
- 🔧 update cbt chrome mobile ([#313](https://github.com/DataDog/browser-sdk/pull/313))

## v1.7.5

- ✨add an option to silent multiple Init errors ([#310](https://github.com/DataDog/browser-sdk/pull/310))

## v1.7.4

- 🐛 replace console.error by console.warn when cookies are not supported ([#307](https://github.com/DataDog/browser-sdk/pull/307))
- 🔒 upgrade vulnerable packages ([#306](https://github.com/DataDog/browser-sdk/pull/306))

## v1.7.3

- 🐛[RUMF-403] fix checkURLSupported ([#302](https://github.com/DataDog/browser-sdk/pull/302))
- ✅ add cbt error case ([#299](https://github.com/DataDog/browser-sdk/pull/299))
- [RUM] enable request with batch time by default ([#297](https://github.com/DataDog/browser-sdk/pull/297))

## v1.7.2

- 🐛[RUMF-396] try to fix view date shift ([#295](https://github.com/DataDog/browser-sdk/pull/295))

## v1.7.1

- 🐛[RUMF-320] Remove url-polyfill dependency ([#294](https://github.com/DataDog/browser-sdk/pull/294))

## v1.7.0

- ✨[RUMF-375] do not collect irrelevant timings ([#292](https://github.com/DataDog/browser-sdk/pull/292))

## v1.6.3

- 🐛[RUMF-266] xhr tracker: add fallback on event listener ([#287](https://github.com/DataDog/browser-sdk/pull/287))

## v1.6.2

- ⚗️[RUMF-371] add batch time to rum intake requests ([#285](https://github.com/DataDog/browser-sdk/pull/285))
- 🐛[RUMF-266] fix xhr incorrect status reported on late abortion ([#283](https://github.com/DataDog/browser-sdk/pull/283))

## v1.6.1

- 🐛[RUMF-330] fix intake requests exclusion ([#281](https://github.com/DataDog/browser-sdk/pull/281))

## v1.6.0

- ✨[RUMF-315] collect initial document timing ([#276](https://github.com/DataDog/browser-sdk/pull/276))
- ⬆️ Bump codecov from 3.6.1 to 3.6.5 ([#277](https://github.com/DataDog/browser-sdk/pull/277))
- ✨[RUMF-342] use startTime for events timestamp ([#275](https://github.com/DataDog/browser-sdk/pull/275))

## v1.5.0

- ✨[RUMF-264] add compatibility with server side rendering ([#273](https://github.com/DataDog/browser-sdk/pull/273))

## v1.4.2

- 🔧 add repository link for each package ([#271](https://github.com/DataDog/browser-sdk/pull/271))

## v1.4.1

- 🐛 [RUM] fix retrieving early timings ([#268](https://github.com/DataDog/browser-sdk/pull/268))

## v1.4.0

- 🔇[RUMF-257] remove logging ([#265](https://github.com/DataDog/browser-sdk/pull/265))
- 🐛 [RUMF-71] do not report negative performance timing duration ([#264](https://github.com/DataDog/browser-sdk/pull/264))
- [MRO] update Node version ([#263](https://github.com/DataDog/browser-sdk/pull/263))
- ✨ [Browser SDK][rum-291] Allow logs when cookies are disabled ([#255](https://github.com/DataDog/browser-sdk/pull/255))

## v1.3.3

- 🔊[RUMF-257] rework logging ([#261](https://github.com/DataDog/browser-sdk/pull/261))
- 🐛[RUMF-308] do not track session without id ([#260](https://github.com/DataDog/browser-sdk/pull/260))
- 📄 add check-licenses script ([#258](https://github.com/DataDog/browser-sdk/pull/258))

## v1.3.2

- 🔊 [RUMF-71] add internal logs messages when an abnormal duration is spoted ([#251](https://github.com/DataDog/browser-sdk/pull/251))

## v1.3.1

- 🔊[RUMF-257] report abnormal performance.now() ([#254](https://github.com/DataDog/browser-sdk/pull/254))
- ✅[e2e] wait for browser url loaded ([#253](https://github.com/DataDog/browser-sdk/pull/253))
- 🐛[RUMF-293][fetch] handle fetch response text error ([#252](https://github.com/DataDog/browser-sdk/pull/252))

## v1.3.0

- ✨[internal monitoring] add RUM/Logs context ([#249](https://github.com/DataDog/browser-sdk/pull/249))
- 🔊 [RUM-257] add more abnormal info ([#248](https://github.com/DataDog/browser-sdk/pull/248))

## v1.2.11

- 🔊 [RUMF-257] add extra abnormal load info ([#245](https://github.com/DataDog/browser-sdk/pull/245))
- 🔧 lower maxErrorsByMinute threshold ([#244](https://github.com/DataDog/browser-sdk/pull/244))

## v1.2.10

- 🐛[jsonStringify] do not crash on serialization error ([#242](https://github.com/DataDog/browser-sdk/pull/242))

## v1.2.9

- 🐛[init] remove deprecate prerender check ([#240](https://github.com/DataDog/browser-sdk/pull/240))

## v1.2.8

- 🏷 [TypeScript] ensure 3.0 minimal support ([#237](https://github.com/DataDog/browser-sdk/pull/237))

## v1.2.7

- ✅[e2e] cleaner tests ([#233](https://github.com/DataDog/browser-sdk/pull/233))
- 🔧[coverage] setup codecov ([#232](https://github.com/DataDog/browser-sdk/pull/232))
- 🔊[e2e] add extra logging ([#231](https://github.com/DataDog/browser-sdk/pull/231))
- 🔥[rum/logs] remove outdated attributes ([#230](https://github.com/DataDog/browser-sdk/pull/230))
- ♻️[e2e] wait request to reach server before assertions ([#229](https://github.com/DataDog/browser-sdk/pull/229))
- ⚡️[batch] limit view update events ([#228](https://github.com/DataDog/browser-sdk/pull/228))
- 🔊[e2e] output server response in logs ([#226](https://github.com/DataDog/browser-sdk/pull/226))
- 🔧[e2e cbt] add retry case ([#227](https://github.com/DataDog/browser-sdk/pull/227))
- 🔊[e2e] output test server log ([#225](https://github.com/DataDog/browser-sdk/pull/225))
- 🔧[e2e] fix local tests on chrome 79 ([#224](https://github.com/DataDog/browser-sdk/pull/224))

## v1.2.6

- [RUMF-188] add traceId to fetch calls ([#221](https://github.com/DataDog/browser-sdk/pull/221))
- 🐛 [RUMF-201] use timing.navigationStart to compute fake timings ([#217](https://github.com/DataDog/browser-sdk/pull/217))
- ✅ fix e2e cbt tests on Edge ([#222](https://github.com/DataDog/browser-sdk/pull/222))

## v1.2.5

- 🔊🐛 [RUMF-201] add internal logs for abnormal timeOrigin ([#219](https://github.com/DataDog/browser-sdk/pull/219))
- 🔧[e2e cbt] setup retry ([#218](https://github.com/DataDog/browser-sdk/pull/218))

## v1.2.4

- 🐛[types] do not globally override ts types ([#215](https://github.com/DataDog/browser-sdk/pull/215))
- [RUMF-201] add debug monitoring for navigation timing entries ([#214](https://github.com/DataDog/browser-sdk/pull/214))

## v1.2.3

- [RUMF-158] fix view id associated to different session id ([#211](https://github.com/DataDog/browser-sdk/pull/211))
- 🔧[packages] add scripts to release & publish ([#212](https://github.com/DataDog/browser-sdk/pull/212))
- :pencil:[packages] improve README.md ([#209](https://github.com/DataDog/browser-sdk/pull/209))
- 🔧[packages] force exact version ([#208](https://github.com/DataDog/browser-sdk/pull/208))
- 🚀[ci] publish npm packages on tag ([#207](https://github.com/DataDog/browser-sdk/pull/207))
- ✨[packages] allow to publish publicly ([#206](https://github.com/DataDog/browser-sdk/pull/206))

## v1.2.2

- 🔊🐛 [RUMF-201] add internal logs for buggy load event measures ([#204](https://github.com/DataDog/browser-sdk/pull/204))
- ✨[packages] use new names ([#203](https://github.com/DataDog/browser-sdk/pull/203))
- ⬆️[security] fix alert by upgrading webpack ([#202](https://github.com/DataDog/browser-sdk/pull/202))

## v1.2.1

- [e2e cbt] add android browser ([#200](https://github.com/DataDog/browser-sdk/pull/200))
- 💚[gitlab] use new project name ([#199](https://github.com/DataDog/browser-sdk/pull/199))
- 🐛[request] do not consider opaque response as error ([#197](https://github.com/DataDog/browser-sdk/pull/197))
- ✅[e2e cbt] add edge and firefox ([#196](https://github.com/DataDog/browser-sdk/pull/196))

## v1.2.0

- ✅[e2e cbt] make scenarios compatible with safari ([#195](https://github.com/DataDog/browser-sdk/pull/195))
- ✅[karma cbt] add retry for UnhandledException ([#194](https://github.com/DataDog/browser-sdk/pull/194))
- 🐛[request] do not monitor xhr.send monkey patch ([#193](https://github.com/DataDog/browser-sdk/pull/193))
- 🔥[RUM] remove deprecated count ([#192](https://github.com/DataDog/browser-sdk/pull/192))
- ✨[init] add extra checks ([#191](https://github.com/DataDog/browser-sdk/pull/191))
- 🐛[core] ensure that document.cookie is not null ([#190](https://github.com/DataDog/browser-sdk/pull/190))
- ✨[RUM] add view resource count ([#189](https://github.com/DataDog/browser-sdk/pull/189))
- ✨[RUM] do not snake case user defined contexts ([#188](https://github.com/DataDog/browser-sdk/pull/188))
- :pencil:[Readme] Remove deployment part ([#187](https://github.com/DataDog/browser-sdk/pull/187))
- Rename repository ([#186](https://github.com/DataDog/browser-sdk/pull/186))
- ✨[RUM] exclude trace intake requests ([#185](https://github.com/DataDog/browser-sdk/pull/185))
- 🐛[RUM] fix wrong url on spa last view event ([#184](https://github.com/DataDog/browser-sdk/pull/184))
- 📄[license] update third parties ([#183](https://github.com/DataDog/browser-sdk/pull/183))
- 🔧[ci] fix cbt fail on release ([#182](https://github.com/DataDog/browser-sdk/pull/182))

## v1.1.0

- 🔥[RUM] remove screen performance events ([#180](https://github.com/DataDog/browser-sdk/pull/180))
- 🐛[release] get version from lerna.json ([#179](https://github.com/DataDog/browser-sdk/pull/179))

## v1.0.0<|MERGE_RESOLUTION|>--- conflicted
+++ resolved
@@ -16,7 +16,6 @@
 
 ---
 
-<<<<<<< HEAD
 ## v4.0.0
 
 Here is the list of all the breaking changes introduced by v4 of the RUM and Logs SDKs.
@@ -71,11 +70,10 @@
 ### Changes
 
 // TODO
-=======
+
 ## v3.11.0
 
 - ✨ [ci-visibility] Link CI Visibility and RUM ([#1192](https://github.com/DataDog/browser-sdk/pull/1192))
->>>>>>> 7908b7f2
 
 ## v3.10.1
 
