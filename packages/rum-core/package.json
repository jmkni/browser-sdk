--- conflicted
+++ resolved
@@ -12,12 +12,7 @@
     "replace-build-env": "node ../../scripts/replace-build-env.js"
   },
   "dependencies": {
-<<<<<<< HEAD
-    "@datadog/browser-core": "4.4.0"
-=======
-    "@datadog/browser-core": "4.5.0",
-    "tslib": "^1.10.0"
->>>>>>> 712b5f47
+    "@datadog/browser-core": "4.5.0"
   },
   "devDependencies": {
     "ajv": "6.12.6"
