import type { Observable } from '@datadog/browser-core'
import { isExperimentalFeatureEnabled, combine, toServerDuration, generateUUID } from '@datadog/browser-core'

import type { CommonContext, RawRumActionEvent } from '../../../rawRumEvent.types'
import { ActionType, RumEventType } from '../../../rawRumEvent.types'
import type { LifeCycle, RawRumEventCollectedData } from '../../lifeCycle'
import { LifeCycleEventType } from '../../lifeCycle'
import type { ForegroundContexts } from '../../foregroundContexts'
import type { RumConfiguration } from '../../configuration'
import type { AutoAction, CustomAction } from './trackActions'
import { trackActions } from './trackActions'
import { trackFrustrationSignals } from './trackFrustrationSignals'

export function startActionCollection(
  lifeCycle: LifeCycle,
  domMutationObservable: Observable<void>,
  configuration: RumConfiguration,
  foregroundContexts: ForegroundContexts
) {
  lifeCycle.subscribe(LifeCycleEventType.AUTO_ACTION_COMPLETED, (action) =>
    lifeCycle.notify(LifeCycleEventType.RAW_RUM_EVENT_COLLECTED, processAction(action, foregroundContexts))
  )

  if (configuration.trackInteractions) {
    trackActions(lifeCycle, domMutationObservable, configuration)

    if (isExperimentalFeatureEnabled('frustration-signals')) {
      trackFrustrationSignals(lifeCycle, domMutationObservable, configuration).subscribe((signal) => {
        const rawRumEvent: RawRumActionEvent = {
          date: signal.startClocks.timeStamp,
          type: RumEventType.ACTION,
          action: {
            id: generateUUID(),
            target: { name: signal.name },
            type: signal.type as ActionType,
            loading_time: toServerDuration(signal.duration),
          },
        }
        lifeCycle.notify(LifeCycleEventType.RAW_RUM_EVENT_COLLECTED, {
          rawRumEvent,
          startTime: signal.startClocks.relative,
          domainContext: { event: signal.event },
<<<<<<< HEAD
=======
          customerContext: signal.context,
>>>>>>> ce928cac
        })
      })
    }
  }

  return {
    addAction: (action: CustomAction, savedCommonContext?: CommonContext) => {
      lifeCycle.notify(LifeCycleEventType.RAW_RUM_EVENT_COLLECTED, {
        savedCommonContext,
        ...processAction(action, foregroundContexts),
      })
    },
  }
}

function processAction(
  action: AutoAction | CustomAction,
  foregroundContexts: ForegroundContexts
): RawRumEventCollectedData<RawRumActionEvent> {
  const autoActionProperties = isAutoAction(action)
    ? {
        action: {
          error: {
            count: action.counts.errorCount,
          },
          id: action.id,
          loading_time: toServerDuration(action.duration),
          long_task: {
            count: action.counts.longTaskCount,
          },
          resource: {
            count: action.counts.resourceCount,
          },
        },
      }
    : undefined
  const customerContext = !isAutoAction(action) ? action.context : undefined
  const actionEvent: RawRumActionEvent = combine(
    {
      action: {
        id: generateUUID(),
        target: {
          name: action.name,
        },
        type: action.type,
      },
      date: action.startClocks.timeStamp,
      type: RumEventType.ACTION as const,
    },
    autoActionProperties
  )
  const inForeground = foregroundContexts.isInForegroundAt(action.startClocks.relative)
  if (inForeground !== undefined) {
    actionEvent.view = { in_foreground: inForeground }
  }
  return {
    customerContext,
    rawRumEvent: actionEvent,
    startTime: action.startClocks.relative,
    domainContext: isAutoAction(action) ? { event: action.event } : {},
  }
}

function isAutoAction(action: AutoAction | CustomAction): action is AutoAction {
  return action.type !== ActionType.CUSTOM
}<|MERGE_RESOLUTION|>--- conflicted
+++ resolved
@@ -40,10 +40,7 @@
           rawRumEvent,
           startTime: signal.startClocks.relative,
           domainContext: { event: signal.event },
-<<<<<<< HEAD
-=======
           customerContext: signal.context,
->>>>>>> ce928cac
         })
       })
     }
