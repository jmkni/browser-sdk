--- conflicted
+++ resolved
@@ -6,11 +6,7 @@
   isExperimentalFeatureEnabled,
   removeDuplicates,
   ConsoleApiName,
-<<<<<<< HEAD
-  includes,
-=======
   objectHasValue,
->>>>>>> 78c8390b
 } from '@datadog/browser-core'
 import { buildEnv } from '../boot/buildEnv'
 import type { LogsEvent } from '../logsEvent.types'
@@ -43,15 +39,6 @@
     return
   }
 
-<<<<<<< HEAD
-  const allowedConsoleApis = Object.keys(ConsoleApiName) as ConsoleApiName[]
-  let forwardConsoleLogs: StatusType[] = []
-  if (isExperimentalFeatureEnabled('forward-logs') && initConfiguration.forwardConsoleLogs !== undefined) {
-    if (
-      (initConfiguration.forwardConsoleLogs !== 'all' && !Array.isArray(initConfiguration.forwardConsoleLogs)) ||
-      (Array.isArray(initConfiguration.forwardConsoleLogs) &&
-        initConfiguration.forwardConsoleLogs.some((api) => !includes(allowedConsoleApis, api)))
-=======
   let forwardConsoleLogs: StatusType[] = []
   if (isExperimentalFeatureEnabled('forward-logs') && initConfiguration.forwardConsoleLogs !== undefined) {
     const allowedConsoleApis = Object.keys(ConsoleApiName) as ConsoleApiName[]
@@ -62,7 +49,6 @@
         (Array.isArray(initConfiguration.forwardConsoleLogs) &&
           initConfiguration.forwardConsoleLogs.every((api) => objectHasValue(ConsoleApiName, api)))
       )
->>>>>>> 78c8390b
     ) {
       display.error(
         `Forward Console Logs should be "all" or an array with allowed values "${allowedConsoleApis.join('", "')}"`
