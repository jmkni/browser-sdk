{
  "name": "@datadog/browser-logs",
  "version": "4.5.0",
  "license": "Apache-2.0",
  "main": "cjs/entries/main.js",
  "module": "esm/entries/main.js",
  "types": "cjs/entries/main.d.ts",
  "scripts": {
    "build": "run-p build:cjs build:esm build:bundle",
    "build:bundle": "rm -rf bundle && webpack --mode=production",
    "build:cjs": "rm -rf cjs && tsc -p tsconfig.cjs.json && yarn replace-build-env cjs",
    "build:esm": "rm -rf esm && tsc -p tsconfig.esm.json && yarn replace-build-env esm",
    "replace-build-env": "node ../../scripts/replace-build-env.js"
  },
  "dependencies": {
<<<<<<< HEAD
    "@datadog/browser-core": "4.4.0"
=======
    "@datadog/browser-core": "4.5.0",
    "tslib": "^1.10.0"
>>>>>>> 712b5f47
  },
  "devDependencies": {
    "@types/sinon": "9.0.10",
    "sinon": "9.2.4"
  },
  "repository": {
    "type": "git",
    "url": "https://github.com/DataDog/browser-sdk.git",
    "directory": "packages/logs"
  }
}<|MERGE_RESOLUTION|>--- conflicted
+++ resolved
@@ -13,12 +13,7 @@
     "replace-build-env": "node ../../scripts/replace-build-env.js"
   },
   "dependencies": {
-<<<<<<< HEAD
-    "@datadog/browser-core": "4.4.0"
-=======
-    "@datadog/browser-core": "4.5.0",
-    "tslib": "^1.10.0"
->>>>>>> 712b5f47
+    "@datadog/browser-core": "4.5.0"
   },
   "devDependencies": {
     "@types/sinon": "9.0.10",
