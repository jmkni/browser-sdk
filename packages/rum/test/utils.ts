<<<<<<< HEAD
import {
  DeflateWorker,
  DeflateWorkerAction,
  DeflateWorkerListener,
  // To avoid importing too much code in E2E tests, import from deflateWorker directly. This solves
  // the "Timeout" typing conflict between DOM and @types/node for now. We might find a better
  // solution in the future.
  // (cf https://github.com/Microsoft/TypeScript/issues/30128)
  // eslint-disable-next-line local-rules/disallow-protected-directory-import
} from '../src/domain/segmentCollection/deflateWorker'
=======
import { DeflateWorker, DeflateWorkerAction, DeflateWorkerListener } from '../src/domain/segmentCollection'
>>>>>>> 6d8ad739
import {
  IncrementalSource,
  MutationPayload,
  MutationData,
  ElementNode,
  NodeType,
  SerializedNode,
  SerializedNodeWithId,
  TextNode,
} from '../src/domain/record'
import {
  FullSnapshotRecord,
  IncrementalSnapshotRecord,
  MetaRecord,
  VisualViewportRecord,
  RecordType,
  Segment,
} from '../src/types'

export class MockWorker implements DeflateWorker {
  readonly pendingMessages: DeflateWorkerAction[] = []
  private rawSize = 0
  private deflatedData: Uint8Array[] = []
  private listeners: {
    message: DeflateWorkerListener[]
    error: Array<(error: unknown) => void>
  } = { message: [], error: [] }

  addEventListener(eventName: 'message', listener: DeflateWorkerListener): void
  addEventListener(eventName: 'error', listener: (error: ErrorEvent) => void): void
  addEventListener(eventName: 'message' | 'error', listener: any): void {
    const index = this.listeners[eventName].indexOf(listener)
    if (index < 0) {
      this.listeners[eventName].push(listener)
    }
  }

  removeEventListener(eventName: 'message', listener: DeflateWorkerListener): void
  removeEventListener(eventName: 'error', listener: (error: ErrorEvent) => void): void
  removeEventListener(eventName: 'message' | 'error', listener: any): void {
    const index = this.listeners[eventName].indexOf(listener)
    if (index >= 0) {
      this.listeners[eventName].splice(index, 1)
    }
  }

  postMessage(message: DeflateWorkerAction): void {
    this.pendingMessages.push(message)
  }

  terminate(): void {
    // do nothing
  }

  get pendingData() {
    return this.pendingMessages.map((message) => ('data' in message ? message.data : '')).join('')
  }

  get messageListenersCount() {
    return this.listeners.message.length
  }

  processAllMessages(): void {
    while (this.pendingMessages.length) {
      this.processNextMessage()
    }
  }

  dropNextMessage(): void {
    this.pendingMessages.shift()
  }

  processNextMessage(): void {
    const message = this.pendingMessages.shift()
    if (message) {
      switch (message.action) {
        case 'init':
          this.listeners.message.forEach((listener) =>
            listener({
              data: {
                type: 'initialized',
              },
            })
          )
          break
        case 'write':
          {
            const additionalRawSize = this.pushData(message.data)
            this.listeners.message.forEach((listener) =>
              listener({
                data: {
                  type: 'wrote',
                  id: message.id,
                  compressedSize: uint8ArraysSize(this.deflatedData),
                  additionalRawSize,
                },
              })
            )
          }
          break
        case 'flush':
          {
            const additionalRawSize = this.pushData(message.data)
            this.listeners.message.forEach((listener) =>
              listener({
                data: {
                  type: 'flushed',
                  id: message.id,
                  result: mergeUint8Arrays(this.deflatedData),
                  rawSize: this.rawSize,
                  additionalRawSize,
                },
              })
            )
            this.deflatedData.length = 0
            this.rawSize = 0
          }
          break
      }
    }
  }

  dispatchErrorEvent() {
    const error = new ErrorEvent('worker')
    this.listeners.error.forEach((listener) => listener(error))
  }

  dispatchErrorMessage(error: Error | string) {
    this.listeners.message.forEach((listener) => listener({ data: { type: 'errored', error } }))
  }

  private pushData(data?: string) {
    const encodedData = new TextEncoder().encode(data)
    this.rawSize += encodedData.length
    // In the mock worker, for simplicity, we'll just use the UTF-8 encoded string instead of deflating it.
    this.deflatedData.push(encodedData)
    return encodedData.length
  }
}

function uint8ArraysSize(arrays: Uint8Array[]) {
  return arrays.reduce((sum, bytes) => sum + bytes.length, 0)
}

function mergeUint8Arrays(arrays: Uint8Array[]) {
  const result = new Uint8Array(uint8ArraysSize(arrays))
  let offset = 0
  for (const bytes of arrays) {
    result.set(bytes, offset)
    offset += bytes.byteLength
  }
  return result
}

export function parseSegment(bytes: Uint8Array) {
  return JSON.parse(new TextDecoder().decode(bytes)) as Segment
}

export function collectAsyncCalls<F extends jasmine.Func>(spy: jasmine.Spy<F>) {
  return {
    waitAsyncCalls: (expectedCallsCount: number, callback: (calls: jasmine.Calls<F>) => void) => {
      if (spy.calls.count() === expectedCallsCount) {
        callback(spy.calls)
      } else if (spy.calls.count() > expectedCallsCount) {
        fail('Unexpected extra call')
      } else {
        spy.and.callFake((() => {
          if (spy.calls.count() === expectedCallsCount) {
            callback(spy.calls)
          }
        }) as F)
      }
    },
    expectNoExtraAsyncCall: (done: () => void) => {
      spy.and.callFake((() => {
        fail('Unexpected extra call')
      }) as F)
      setTimeout(done, 300)
    },
  }
}

// Returns the first MetaRecord in a Segment, if any.
export function findMeta(segment: Segment): MetaRecord | null {
  return segment.records.find((record) => record.type === RecordType.Meta) as MetaRecord
}

// Returns the first FullSnapshotRecord in a Segment, if any.
export function findFullSnapshot(segment: Segment): FullSnapshotRecord | null {
  return segment.records.find((record) => record.type === RecordType.FullSnapshot) as FullSnapshotRecord
}

// Returns all the VisualViewportRecords in a Segment, if any.
export function findAllVisualViewports(segment: Segment): VisualViewportRecord[] {
  return segment.records.filter((record) => record.type === RecordType.VisualViewport) as VisualViewportRecord[]
}

// Returns the first IncrementalSnapshotRecord of a given source in a Segment, if any.
export function findIncrementalSnapshot(segment: Segment, source: IncrementalSource): IncrementalSnapshotRecord | null {
  return segment.records.find(
    (record) => record.type === RecordType.IncrementalSnapshot && record.data.source === source
  ) as IncrementalSnapshotRecord
}

// Returns all the IncrementalSnapshotRecord of a given source in a Segment, if any.
export function findAllIncrementalSnapshots(segment: Segment, source: IncrementalSource): IncrementalSnapshotRecord[] {
  return segment.records.filter(
    (record) => record.type === RecordType.IncrementalSnapshot && record.data.source === source
  ) as IncrementalSnapshotRecord[]
}

// Returns the textContent of a ElementNode, if any.
export function findTextContent(elem: ElementNode): string | null {
  const text = elem.childNodes.find((child) => child.type === NodeType.Text) as TextNode
  return text ? text.textContent : null
}

// Returns the first ElementNode with the given ID attribute contained in a node, if any.
export function findElementWithIdAttribute(root: SerializedNodeWithId, id: string) {
  return findElement(root, (node) => node.attributes.id === id)
}

// Returns the first ElementNode with the given tag name contained in a node, if any.
export function findElementWithTagName(root: SerializedNodeWithId, tagName: string) {
  return findElement(root, (node) => node.tagName === tagName)
}

// Returns the first TextNode with the given content contained in a node, if any.
export function findTextNode(root: SerializedNodeWithId, textContent: string) {
  return findNode(root, (node) => isTextNode(node) && node.textContent === textContent) as
    | (TextNode & { id: number })
    | null
}

// Returns the first ElementNode matching the predicate
export function findElement(root: SerializedNodeWithId, predicate: (node: ElementNode) => boolean) {
  return findNode(root, (node) => isElementNode(node) && predicate(node)) as (ElementNode & { id: number }) | null
}

// Returns the first SerializedNodeWithId matching the predicate
export function findNode(
  node: SerializedNodeWithId,
  predicate: (node: SerializedNodeWithId) => boolean
): SerializedNodeWithId | null {
  if (predicate(node)) {
    return node
  }

  if ('childNodes' in node) {
    for (const child of node.childNodes) {
      const node = findNode(child, predicate)
      if (node !== null) {
        return node
      }
    }
  }
  return null
}

function isElementNode(node: SerializedNode): node is ElementNode {
  return node.type === NodeType.Element
}

function isTextNode(node: SerializedNode): node is TextNode {
  return node.type === NodeType.Text
}

interface NodeSelector {
  // Select the first node with the given tag name from the initial full snapshot
  tag?: string
  // Select the first node with the given id attribute from the initial full snapshot
  idAttribute?: string
  // Select the first node with the given text content from the initial full snapshot
  text?: string
}

interface ExpectedTextMutation {
  // Reference to the node where the mutation happens
  node: ExpectedNode
  // New text value
  value: string
}

interface ExpectedAttributeMutation {
  // Reference to the node where the mutation happens
  node: ExpectedNode
  // Updated attributes
  attributes: {
    [key: string]: string | null
  }
}

interface ExpectedRemoveMutation {
  // Reference to the removed node
  node: ExpectedNode
  // Reference to the parent of the removed node
  parent: ExpectedNode
}

interface ExpectedAddMutation {
  // Partially check for the added node properties.
  node: ExpectedNode
  // Reference to the parent of the added node
  parent: ExpectedNode
  // Reference to the sibling of the added node
  next?: ExpectedNode
}

interface ExpectedMutationsPayload {
  texts?: ExpectedTextMutation[]
  attributes?: ExpectedAttributeMutation[]
  removes?: ExpectedRemoveMutation[]
  adds?: ExpectedAddMutation[]
}

/**
 * ExpectedNode is a helper class to build a serialized Node tree to be used to validate mutations.
 * For now, its purpose is limited to specifying child nodes.
 */
class ExpectedNode {
  constructor(private node: Omit<SerializedNodeWithId, 'childNodes'> & { childNodes?: ExpectedNode[] }) {}

  withChildren(...childNodes: ExpectedNode[]): ExpectedNode {
    return new ExpectedNode({ ...this.node, childNodes })
  }

  getId() {
    return this.node.id
  }

  toSerializedNodeWithId() {
    const { childNodes, ...result } = this.node
    if (childNodes) {
      ;(result as any).childNodes = childNodes.map((node) => node.toSerializedNodeWithId())
    }
    return result as SerializedNodeWithId
  }
}

type Optional<T, K extends keyof T> = Pick<Partial<T>, K> & Omit<T, K>

/**
 * Based on an serialized initial document, it returns:
 *
 * * a set of utilities functions to expect nodes by selecting initial nodes from the initial
 * document (expectInitialNode) or creating new nodes (expectNewNode)
 *
 * * a 'validate' function to actually validate a mutation payload against an expected mutation
 * object.
 */
export function createMutationPayloadValidator(initialDocument: SerializedNodeWithId) {
  let maxNodeId = findMaxNodeId(initialDocument)

  /**
   * Creates a new node based on input parameter, with sensible default properties, and an
   * automatically computed 'id' attribute based on the previously created nodes.
   */
  function expectNewNode(node: Optional<ElementNode, 'childNodes' | 'attributes'>): ExpectedNode
  function expectNewNode(node: TextNode): ExpectedNode
  function expectNewNode(node: Partial<SerializedNode>) {
    maxNodeId += 1
    if (node.type === NodeType.Element) {
      node.attributes ||= {}
      node.childNodes = []
    }
    return new ExpectedNode({
      ...node,
      id: maxNodeId,
    } as any)
  }

  return {
    /**
     * Validates the mutation payload against the expected text, attribute, add and remove mutations.
     */
    validate: (payload: MutationPayload, expected: ExpectedMutationsPayload) => {
      payload = removeUndefinedValues(payload)

      expect(payload.adds).toEqual(
        (expected.adds || []).map(({ node, parent, next }) => ({
          node: node.toSerializedNodeWithId(),
          parentId: parent.getId(),
          nextId: next ? next.getId() : null,
        }))
      )
      expect(payload.texts).toEqual((expected.texts || []).map(({ node, value }) => ({ id: node.getId(), value })))
      expect(payload.removes).toEqual(
        (expected.removes || []).map(({ node, parent }) => ({
          id: node.getId(),
          parentId: parent.getId(),
        }))
      )
      expect(payload.attributes).toEqual(
        (expected.attributes || []).map(({ node, attributes }) => ({
          id: node.getId(),
          attributes,
        }))
      )
    },

    expectNewNode,

    /**
     * Selects a node from the initially serialized document. Nodes can be selected via their 'tag'
     * name, 'id' attribute or 'text' content.
     */
    expectInitialNode: (selector: NodeSelector) => {
      let node
      if (selector.text) {
        node = findTextNode(initialDocument, selector.text)
      } else if (selector.idAttribute) {
        node = findElementWithIdAttribute(initialDocument, selector.idAttribute)
      } else if (selector.tag) {
        node = findElementWithTagName(initialDocument, selector.tag)
      } else {
        throw new Error('Empty selector')
      }

      if (!node) {
        throw new Error(`Cannot find node from selector ${JSON.stringify(selector)}`)
      }

      if ('childNodes' in node) {
        node = { ...node, childNodes: [] }
      }

      return new ExpectedNode(removeUndefinedValues(node))
    },
  }

  function findMaxNodeId(root: SerializedNodeWithId): number {
    if ('childNodes' in root) {
      return Math.max(root.id, ...root.childNodes.map((child) => findMaxNodeId(child)))
    }

    return root.id
  }

  /**
   * When serializing a Node, some properties like 'isSVG' may be undefined, and they are not
   * sent to the intake.
   *
   * To be able to validate mutations from E2E and Unit tests, we prefer to keep a single
   * format. Thus, we serialize and deserialize objects to drop undefined
   * properties, so they don't interferes during unit tests.
   */
  function removeUndefinedValues<T>(object: T) {
    return JSON.parse(JSON.stringify(object)) as T
  }
}

/**
 * Validate the first and only mutation record of a segment against the expected text, attribute,
 * add and remove mutations.
 */
export function createMutationPayloadValidatorFromSegment(segment: Segment) {
  const fullSnapshot = findFullSnapshot(segment)!
  expect(fullSnapshot).toBeTruthy()

  const mutations = findAllIncrementalSnapshots(segment, IncrementalSource.Mutation) as Array<{
    data: MutationData
  }>
  expect(mutations.length).toBe(1)

  const mutationPayloadValidator = createMutationPayloadValidator(fullSnapshot.data.node)
  return {
    ...mutationPayloadValidator,
    validate: (expected: ExpectedMutationsPayload) => mutationPayloadValidator.validate(mutations[0].data, expected),
  }
}<|MERGE_RESOLUTION|>--- conflicted
+++ resolved
@@ -1,17 +1,4 @@
-<<<<<<< HEAD
-import {
-  DeflateWorker,
-  DeflateWorkerAction,
-  DeflateWorkerListener,
-  // To avoid importing too much code in E2E tests, import from deflateWorker directly. This solves
-  // the "Timeout" typing conflict between DOM and @types/node for now. We might find a better
-  // solution in the future.
-  // (cf https://github.com/Microsoft/TypeScript/issues/30128)
-  // eslint-disable-next-line local-rules/disallow-protected-directory-import
-} from '../src/domain/segmentCollection/deflateWorker'
-=======
 import { DeflateWorker, DeflateWorkerAction, DeflateWorkerListener } from '../src/domain/segmentCollection'
->>>>>>> 6d8ad739
 import {
   IncrementalSource,
   MutationPayload,
