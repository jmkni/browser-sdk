--- conflicted
+++ resolved
@@ -93,11 +93,7 @@
         start: jasmine.stringMatching(/^\d{13}$/),
         raw_segment_size: jasmine.stringMatching(/^\d+$/),
         'view.id': 'view-id',
-<<<<<<< HEAD
-        sequence_number: '0',
-=======
         index_in_view: '0',
->>>>>>> 125c6d61
       })
       expectNoExtraRequestSendCalls(done)
     })
