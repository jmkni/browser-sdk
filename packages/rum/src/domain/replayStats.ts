import type { ReplayStats } from '@datadog/browser-rum-core'

export const MAX_STATS_HISTORY = 10
let statsPerView: Map<string, ReplayStats> | undefined

<<<<<<< HEAD
export function getSegmentCount(viewId: string) {
=======
export function getSegmentsCount(viewId: string) {
>>>>>>> 125c6d61
  return getOrCreateReplayStats(viewId).segments_count
}

export function addSegment(viewId: string) {
  getOrCreateReplayStats(viewId).segments_count += 1
}

export function addRecord(viewId: string) {
  getOrCreateReplayStats(viewId).records_count += 1
}

export function addWroteData(viewId: string, additionalRawSize: number) {
  getOrCreateReplayStats(viewId).segments_total_raw_size += additionalRawSize
}

export function getReplayStats(viewId: string) {
  return statsPerView?.get(viewId)
}

export function resetReplayStats() {
  statsPerView = undefined
}

function getOrCreateReplayStats(viewId: string) {
  if (!statsPerView) {
    statsPerView = new Map()
  }

  let replayStats: ReplayStats
  if (statsPerView.has(viewId)) {
    replayStats = statsPerView.get(viewId)!
  } else {
    replayStats = {
      records_count: 0,
      segments_count: 0,
      segments_total_raw_size: 0,
    }
    statsPerView.set(viewId, replayStats)
    if (statsPerView.size > MAX_STATS_HISTORY) {
      deleteOldestStats()
    }
  }

  return replayStats
}

function deleteOldestStats() {
  if (!statsPerView) {
    return
  }
  if (statsPerView.keys) {
    statsPerView.delete(statsPerView.keys().next().value)
  } else {
    // IE11 doesn't support map.keys
    let isFirst = true
    statsPerView.forEach((_value, key) => {
      if (isFirst) {
        statsPerView!.delete(key)
        isFirst = false
      }
    })
  }
}<|MERGE_RESOLUTION|>--- conflicted
+++ resolved
@@ -3,11 +3,7 @@
 export const MAX_STATS_HISTORY = 10
 let statsPerView: Map<string, ReplayStats> | undefined
 
-<<<<<<< HEAD
-export function getSegmentCount(viewId: string) {
-=======
 export function getSegmentsCount(viewId: string) {
->>>>>>> 125c6d61
   return getOrCreateReplayStats(viewId).segments_count
 }
 
