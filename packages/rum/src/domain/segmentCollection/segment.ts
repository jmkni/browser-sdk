import { addMonitoringMessage, monitor } from '@datadog/browser-core'
import type { CreationReason, Record, SegmentContext, SegmentMetadata } from '../../types'
import { RecordType } from '../../types'
import * as replayStats from '../replayStats'
import type { DeflateWorker, DeflateWorkerListener } from './deflateWorker'

let nextId = 0

export class Segment {
  public isFlushed = false
  public flushReason?: string
<<<<<<< HEAD
  public readonly meta: SegmentMeta
=======
  public readonly metadata: SegmentMetadata
>>>>>>> 125c6d61

  private id = nextId++

  constructor(
    private worker: DeflateWorker,
    context: SegmentContext,
    creationReason: CreationReason,
    initialRecord: Record,
    onWrote: (compressedSize: number) => void,
    onFlushed: (data: Uint8Array, rawSize: number) => void
  ) {
    const viewId = context.view.id

<<<<<<< HEAD
    this.meta = {
=======
    this.metadata = {
>>>>>>> 125c6d61
      start: initialRecord.timestamp,
      end: initialRecord.timestamp,
      creation_reason: creationReason,
      records_count: 1,
      has_full_snapshot: initialRecord.type === RecordType.FullSnapshot,
<<<<<<< HEAD
      sequence_number: replayStats.getSegmentCount(viewId),
=======
      index_in_view: replayStats.getSegmentsCount(viewId),
>>>>>>> 125c6d61
      ...context,
    }

    replayStats.addSegment(viewId)
    replayStats.addRecord(viewId)

    const listener: DeflateWorkerListener = monitor(({ data }) => {
      if (data.type === 'errored' || data.type === 'initialized') {
        return
      }

      if (data.id === this.id) {
        replayStats.addWroteData(viewId, data.additionalRawSize)
        if (data.type === 'flushed') {
          onFlushed(data.result, data.rawSize)
          worker.removeEventListener('message', listener)
        } else {
          onWrote(data.compressedSize)
        }
      } else if (data.id > this.id) {
        // Messages should be received in the same order as they are sent, so if we receive a
        // message with an id superior to this Segment instance id, we know that another, more
        // recent Segment instance is being used.
        //
        // In theory, a "flush" response should have been received at this point, so the listener
        // should already have been removed. But if something goes wrong and we didn't receive a
        // "flush" response, remove the listener to avoid any leak, and send a monitor message to
        // help investigate the issue.
        worker.removeEventListener('message', listener)
        addMonitoringMessage(`Segment did not receive a 'flush' response before being replaced.`)
      }
    })
    worker.addEventListener('message', listener)
    this.worker.postMessage({ data: `{"records":[${JSON.stringify(initialRecord)}`, id: this.id, action: 'write' })
  }

  addRecord(record: Record): void {
<<<<<<< HEAD
    this.meta.end = record.timestamp
    this.meta.records_count += 1
    replayStats.addRecord(this.meta.view.id)
    this.meta.has_full_snapshot ||= record.type === RecordType.FullSnapshot
=======
    this.metadata.end = record.timestamp
    this.metadata.records_count += 1
    replayStats.addRecord(this.metadata.view.id)
    this.metadata.has_full_snapshot ||= record.type === RecordType.FullSnapshot
>>>>>>> 125c6d61
    this.worker.postMessage({ data: `,${JSON.stringify(record)}`, id: this.id, action: 'write' })
  }

  flush(reason?: string) {
    this.worker.postMessage({
      data: `],${JSON.stringify(this.metadata).slice(1)}\n`,
      id: this.id,
      action: 'flush',
    })
    this.isFlushed = true
    this.flushReason = reason
  }
}<|MERGE_RESOLUTION|>--- conflicted
+++ resolved
@@ -9,11 +9,7 @@
 export class Segment {
   public isFlushed = false
   public flushReason?: string
-<<<<<<< HEAD
-  public readonly meta: SegmentMeta
-=======
   public readonly metadata: SegmentMetadata
->>>>>>> 125c6d61
 
   private id = nextId++
 
@@ -27,21 +23,13 @@
   ) {
     const viewId = context.view.id
 
-<<<<<<< HEAD
-    this.meta = {
-=======
     this.metadata = {
->>>>>>> 125c6d61
       start: initialRecord.timestamp,
       end: initialRecord.timestamp,
       creation_reason: creationReason,
       records_count: 1,
       has_full_snapshot: initialRecord.type === RecordType.FullSnapshot,
-<<<<<<< HEAD
-      sequence_number: replayStats.getSegmentCount(viewId),
-=======
       index_in_view: replayStats.getSegmentsCount(viewId),
->>>>>>> 125c6d61
       ...context,
     }
 
@@ -79,17 +67,10 @@
   }
 
   addRecord(record: Record): void {
-<<<<<<< HEAD
-    this.meta.end = record.timestamp
-    this.meta.records_count += 1
-    replayStats.addRecord(this.meta.view.id)
-    this.meta.has_full_snapshot ||= record.type === RecordType.FullSnapshot
-=======
     this.metadata.end = record.timestamp
     this.metadata.records_count += 1
     replayStats.addRecord(this.metadata.view.id)
     this.metadata.has_full_snapshot ||= record.type === RecordType.FullSnapshot
->>>>>>> 125c6d61
     this.worker.postMessage({ data: `,${JSON.stringify(record)}`, id: this.id, action: 'write' })
   }
 
