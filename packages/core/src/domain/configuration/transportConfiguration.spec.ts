--- conflicted
+++ resolved
@@ -181,9 +181,6 @@
       expect(configuration.isIntakeUrl('https://www.proxy.com/foo')).toBe(false)
     })
 
-<<<<<<< HEAD
-    it('should detect replica intake request', () => {
-=======
     it('should detect proxy intake request with proxyUrl', () => {
       let configuration = computeTransportConfiguration({ clientToken, proxyUrl: 'https://www.proxy.com' }, buildEnv)
       expect(configuration.isIntakeUrl(`https://www.proxy.com/?ddforward=xxx`)).toBe(true)
@@ -200,8 +197,7 @@
       expect(configuration.isIntakeUrl('https://www.proxy.com/foo')).toBe(false)
     })
 
-    it('should detect replica intake request with alternate intake domains and intake v2', () => {
->>>>>>> 433202e8
+    it('should detect replica intake request', () => {
       const configuration = computeTransportConfiguration(
         { clientToken, site: 'datadoghq.eu', replica: { clientToken } },
         { ...buildEnv, buildMode: BuildMode.STAGING }
