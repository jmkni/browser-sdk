--- conflicted
+++ resolved
@@ -1,10 +1,4 @@
-<<<<<<< HEAD
-import type { BuildEnv } from '../../boot/init'
-import { BuildMode } from '../../boot/init'
 import { assign, objectValues } from '../../tools/utils'
-=======
-import { objectValues } from '../../tools/utils'
->>>>>>> 71c99f6a
 import type { InitConfiguration } from './configuration'
 import type { EndpointBuilder } from './endpointBuilder'
 import { createEndpointBuilder, INTAKE_SITE_US } from './endpointBuilder'
@@ -70,12 +64,7 @@
   if (initConfiguration.internalMonitoringApiKey) {
     return assign(endpointBuilders, {
       internalMonitoringEndpointBuilder: createEndpointBuilder(
-<<<<<<< HEAD
         assign({}, initConfiguration, { clientToken: initConfiguration.internalMonitoringApiKey }),
-        buildEnv,
-=======
-        { ...initConfiguration, clientToken: initConfiguration.internalMonitoringApiKey },
->>>>>>> 71c99f6a
         'logs',
         tags,
         'browser-agent-internal-monitoring'
