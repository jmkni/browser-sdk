--- conflicted
+++ resolved
@@ -175,23 +175,15 @@
 
 export function addMonitoringMessage(message: string, context?: Context) {
   logMessageIfDebug(message, context)
-<<<<<<< HEAD
   addToMonitoring(
     assign(
       {
         message,
-        status: StatusType.info,
+        status: StatusType.debug,
       },
       context
     )
   )
-=======
-  addToMonitoring({
-    message,
-    ...context,
-    status: StatusType.debug,
-  })
->>>>>>> 5f884b7b
 }
 
 export function addMonitoringError(e: unknown) {
