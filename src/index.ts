<<<<<<< HEAD
import { Configuration, ConfigurationOverride } from './core/configuration'
import { Context } from './core/context'
import { loggerModule, LogLevel } from './core/logger'
import { initMonitoring, monitor } from './core/monitoring'
import { errorCollectionModule } from './errorCollection/errorCollection'
=======
import { keys } from "ts-transformer-keys";
import { Configuration, ConfigurationOverride } from "./core/configuration";
import { Context } from "./core/context";
import { loggerModule, LogLevel } from "./core/logger";
import { initMonitoring, monitor } from "./core/monitoring";
import { errorCollectionModule } from "./errorCollection/errorCollection";
import { rumModule } from "./rum/rum";
>>>>>>> 023de722

declare global {
  interface Window {
    Datadog: Datadog
  }
}

function makeStub(methodName: string) {
  console.warn(`'${methodName}' not yet available, please call '.init()' first.`)
}

const STUBBED_DATADOG = {
  init(apiKey: string, override?: ConfigurationOverride) {
    makeStub('init')
  },
  error(message: string, context?: Context) {
    makeStub('error')
  },
  debug(message: string, context?: Context) {
    makeStub('debug')
  },
  log(message: string, context?: Context, severity?: LogLevel) {
    makeStub('log')
  },
  info(message: string, context?: Context) {
    makeStub('info')
  },
  trace(message: string, context?: Context) {
    makeStub('trace')
  },
  warn(message: string, context?: Context) {
    makeStub('warn')
  },
  addGlobalContext(key: string, value: any) {
    makeStub('addGlobalContext')
  },
  setGlobalContext(context: Context) {
    makeStub('setGlobalContext')
  },
}

export type Datadog = typeof STUBBED_DATADOG

try {
  const configuration = new Configuration()

  window.Datadog = STUBBED_DATADOG
  initMonitoring(configuration)

  window.Datadog.init = makeInit(configuration)
} catch {
  // nothing to do
}

function makeInit(configuration: Configuration) {
  return monitor((apiKey: string, override: ConfigurationOverride = {}) => {
<<<<<<< HEAD
    configuration.apiKey = apiKey
    configuration.apply(override)
    const logger = loggerModule(configuration)
    errorCollectionModule(configuration, logger)
  })
=======
    configuration.apiKey = apiKey;
    configuration.apply(override);
    const logger = loggerModule(configuration);
    errorCollectionModule(configuration, logger);
    rumModule(logger);
  });
>>>>>>> 023de722
}<|MERGE_RESOLUTION|>--- conflicted
+++ resolved
@@ -1,18 +1,9 @@
-<<<<<<< HEAD
 import { Configuration, ConfigurationOverride } from './core/configuration'
 import { Context } from './core/context'
 import { loggerModule, LogLevel } from './core/logger'
 import { initMonitoring, monitor } from './core/monitoring'
 import { errorCollectionModule } from './errorCollection/errorCollection'
-=======
-import { keys } from "ts-transformer-keys";
-import { Configuration, ConfigurationOverride } from "./core/configuration";
-import { Context } from "./core/context";
-import { loggerModule, LogLevel } from "./core/logger";
-import { initMonitoring, monitor } from "./core/monitoring";
-import { errorCollectionModule } from "./errorCollection/errorCollection";
-import { rumModule } from "./rum/rum";
->>>>>>> 023de722
+import { rumModule } from './rum/rum'
 
 declare global {
   interface Window {
@@ -69,18 +60,10 @@
 
 function makeInit(configuration: Configuration) {
   return monitor((apiKey: string, override: ConfigurationOverride = {}) => {
-<<<<<<< HEAD
     configuration.apiKey = apiKey
     configuration.apply(override)
     const logger = loggerModule(configuration)
     errorCollectionModule(configuration, logger)
+    rumModule(logger)
   })
-=======
-    configuration.apiKey = apiKey;
-    configuration.apply(override);
-    const logger = loggerModule(configuration);
-    errorCollectionModule(configuration, logger);
-    rumModule(logger);
-  });
->>>>>>> 023de722
 }